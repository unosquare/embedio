﻿namespace Unosquare.Labs.EmbedIO.Tests
{
    using NUnit.Framework;
    using System.Reflection;
    using Modules;
    using TestObjects;
    using System;
    using System.Collections.Generic;

    [TestFixture]
    public class FluentTest
    {
        protected string RootPath;
        protected string WebServerUrl;

        protected Dictionary<string, string> CommonPaths = new Dictionary<string, string>
        {
            {"/Server/web", TestHelper.SetupStaticFolder()},
            {"/Server/api", TestHelper.SetupStaticFolder()},
            {"/Server/database", TestHelper.SetupStaticFolder()}
        };

        [SetUp]
        public void Init()
        {
            Swan.Terminal.Settings.DisplayLoggingMessageType = Swan.LogMessageType.None;

            WebServerUrl = Resources.GetServerAddress();
            RootPath = TestHelper.SetupStaticFolder();
        }

        [Test]
        public void FluentWithStaticFolder()
        {
            var webServer = WebServer.Create(WebServerUrl)
                .WithLocalSession()
                .WithStaticFolderAt(RootPath);

            Assert.AreEqual(webServer.Modules.Count, 2, "It has 2 modules loaded");
            Assert.IsNotNull(webServer.Module<StaticFilesModule>(), "It has StaticFilesModule");
            Assert.AreEqual(webServer.Module<StaticFilesModule>().FileSystemPath, RootPath,
                "StaticFilesModule root path is equal to RootPath");
        }

        [Test]
        public void FluentWithWebApi()
        {
            var webServer = WebServer.Create(WebServerUrl)
                .WithWebApi(typeof(FluentTest).GetTypeInfo().Assembly);

            Assert.AreEqual(webServer.Modules.Count, 1, "It has 1 modules loaded");
            Assert.IsNotNull(webServer.Module<WebApiModule>(), "It has WebApiModule");
            Assert.AreEqual(webServer.Module<WebApiModule>().ControllersCount, 4, "It has four controllers");

            webServer.Dispose();
        }

        [Test]
        public void FluentWithWebSockets()
        {
            var webServer = WebServer.Create(WebServerUrl)
                .WithWebSocket(typeof(FluentTest).GetTypeInfo().Assembly);

            Assert.AreEqual(webServer.Modules.Count, 1, "It has 1 modules loaded");
            Assert.IsNotNull(webServer.Module<WebSocketsModule>(), "It has WebSocketsModule");

            webServer.Dispose();
        }

        [Test]
        public void FluentLoadWebApiControllers()
        {
            var webServer = WebServer.Create(WebServerUrl)
                .WithWebApi();
            webServer.Module<WebApiModule>().LoadApiControllers(typeof(FluentTest).GetTypeInfo().Assembly);

            Assert.AreEqual(webServer.Modules.Count, 1, "It has 1 modules loaded");
            Assert.IsNotNull(webServer.Module<WebApiModule>(), "It has WebApiModule");
            Assert.AreEqual(webServer.Module<WebApiModule>().ControllersCount, 4, "It has four controllers");

            webServer.Dispose();
        }

        [Test]
        public void FluentWithStaticFolderArgumentException()
        {
            Assert.Throws<ArgumentNullException>(() =>
            {
                Extensions.WithStaticFolderAt(null, TestHelper.SetupStaticFolder());
            });
        }

        [Test]
        public void FluentWithVirtualPaths()
        {
            var webServer = WebServer.Create(WebServerUrl)
                .WithVirtualPaths(CommonPaths);

            Assert.IsNotNull(webServer);
            Assert.AreEqual(webServer.Modules.Count, 1, "It has 1 modules loaded");
            Assert.IsNotNull(webServer.Module<StaticFilesModule>(), "It has StaticFilesModule");
            Assert.AreEqual(webServer.Module<StaticFilesModule>().VirtualPaths.Count, 3, "It has 3 Virtual Paths");
        }

        [Test]
        public void FluentWithVirtualPathsWebServerNull_ThrowsArgumentException()
        {
            Assert.Throws<ArgumentNullException>(() =>
            {
                Extensions.WithVirtualPaths(null, CommonPaths);
            });
        }

        [Test]
        public void FluentWithLocalSessionWebServerNull_ThrowsArgumentException()
        {
            Assert.Throws<ArgumentNullException>(() => Extensions.WithLocalSession(null));
        }

        [Test]
        public void FluentWithWebApiArgumentException()
        {
            Assert.Throws<ArgumentNullException>(() => Extensions.WithWebApi(null));
        }

        [Test]
        public void FluentWithWebSocketArgumentException()
        {
            Assert.Throws<ArgumentNullException>(() => Extensions.WithWebSocket(null));
        }

        [Test]
        public void FluentLoadApiControllersWebServerArgumentException()
        {
            WebServer webServer = null;

<<<<<<< HEAD
            Assert.Throws<ArgumentNullException>(() => {
                webServer.LoadApiControllers();
            });
=======
            Assert.Throws<ArgumentNullException>(() => webServer.LoadApiControllers());
>>>>>>> 380cf67b
        }

        [Test]
        public void FluentLoadApiControllersWebApiModuleArgumentException()
        {
            WebApiModule webApi = null;

<<<<<<< HEAD
            Assert.Throws<ArgumentNullException>(() => {
                webApi.LoadApiControllers();
            });
=======
            Assert.Throws<ArgumentNullException>(() => webApi.LoadApiControllers());
>>>>>>> 380cf67b
        }

        [Test]
        public void FluentLoadWebSocketsArgumentException()
        {
            WebServer webServer = null;

<<<<<<< HEAD
            Assert.Throws<ArgumentNullException>(() => {
                webServer.LoadWebSockets();
            });
=======
            Assert.Throws<ArgumentNullException>(() => webServer.LoadWebSockets());
>>>>>>> 380cf67b
        }

        [Test]
        public void FluentEnableCorsArgumentException()
        {
            WebServer webServer = null;

<<<<<<< HEAD
            Assert.Throws<ArgumentNullException>(() => {
                webServer.EnableCors();
            });
=======
            Assert.Throws<ArgumentNullException>(() => webServer.EnableCors());
>>>>>>> 380cf67b
        }

        [Test]
        public void FluentWithWebApiControllerTArgumentException()
        {
            WebServer webServer = null;

<<<<<<< HEAD
            Assert.Throws<ArgumentNullException>(() => {
                webServer.WithWebApiController<TestController>();
            });
=======
            Assert.Throws<ArgumentNullException>(() => webServer.WithWebApiController<TestController>());
>>>>>>> 380cf67b
        }
    }
}<|MERGE_RESOLUTION|>--- conflicted
+++ resolved
@@ -134,13 +134,7 @@
         {
             WebServer webServer = null;
 
-<<<<<<< HEAD
-            Assert.Throws<ArgumentNullException>(() => {
-                webServer.LoadApiControllers();
-            });
-=======
             Assert.Throws<ArgumentNullException>(() => webServer.LoadApiControllers());
->>>>>>> 380cf67b
         }
 
         [Test]
@@ -148,13 +142,7 @@
         {
             WebApiModule webApi = null;
 
-<<<<<<< HEAD
-            Assert.Throws<ArgumentNullException>(() => {
-                webApi.LoadApiControllers();
-            });
-=======
             Assert.Throws<ArgumentNullException>(() => webApi.LoadApiControllers());
->>>>>>> 380cf67b
         }
 
         [Test]
@@ -162,13 +150,7 @@
         {
             WebServer webServer = null;
 
-<<<<<<< HEAD
-            Assert.Throws<ArgumentNullException>(() => {
-                webServer.LoadWebSockets();
-            });
-=======
             Assert.Throws<ArgumentNullException>(() => webServer.LoadWebSockets());
->>>>>>> 380cf67b
         }
 
         [Test]
@@ -176,13 +158,7 @@
         {
             WebServer webServer = null;
 
-<<<<<<< HEAD
-            Assert.Throws<ArgumentNullException>(() => {
-                webServer.EnableCors();
-            });
-=======
             Assert.Throws<ArgumentNullException>(() => webServer.EnableCors());
->>>>>>> 380cf67b
         }
 
         [Test]
@@ -190,13 +166,7 @@
         {
             WebServer webServer = null;
 
-<<<<<<< HEAD
-            Assert.Throws<ArgumentNullException>(() => {
-                webServer.WithWebApiController<TestController>();
-            });
-=======
             Assert.Throws<ArgumentNullException>(() => webServer.WithWebApiController<TestController>());
->>>>>>> 380cf67b
         }
     }
 }