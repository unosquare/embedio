--- conflicted
+++ resolved
@@ -36,7 +36,7 @@
             bool isImmutable,
             Action<FileModule> configure = null)
             where TContainer : class, IWebModuleContainer
-            => WithStaticFolder(@this, null, baseUrlPath, fileSystemPath, isImmutable, configure);
+            => WithStaticFolder(@this, null, baseRoute, fileSystemPath, isImmutable, configure);
 
         /// <summary>
         /// Creates an instance of <see cref="FileSystemProvider"/>, uses it to initialize
@@ -46,7 +46,7 @@
         /// <typeparam name="TContainer">The type of the module container.</typeparam>
         /// <param name="this">The <typeparamref name="TContainer"/> on which this method is called.</param>
         /// <param name="name">The name.</param>
-        /// <param name="baseUrlPath">The base URL path of the module.</param>
+        /// <param name="baseRoute">The base route of the module.</param>
         /// <param name="fileSystemPath">The path of the directory to serve.</param>
         /// <param name="isImmutable"><see langword="true"/> if files and directories in
         /// <paramref name="fileSystemPath"/> are not expected to change during a web server's
@@ -63,21 +63,14 @@
         public static TContainer WithStaticFolder<TContainer>(
             this TContainer @this,
             string name,
-            string baseUrlPath,
+            string baseRoute,
             string fileSystemPath,
             bool isImmutable,
             Action<FileModule> configure = null)
             where TContainer : class, IWebModuleContainer
         {
-<<<<<<< HEAD
-            var module = new FileModule(baseUrlPath, new FileSystemProvider(fileSystemPath, isImmutable));
-            return WithModule(@this, name, module, configure);
-=======
             var module = new FileModule(baseRoute, new FileSystemProvider(fileSystemPath, isImmutable));
-            configure?.Invoke(module);
-            @this.Modules.Add(module);
-            return @this;
->>>>>>> e063279b
+            return WithModule(@this, name, module, configure);
         }
 
         /// <summary>
@@ -105,7 +98,7 @@
             string pathPrefix,
             Action<FileModule> configure = null)
             where TContainer : class, IWebModuleContainer
-            => WithEmbeddedResources(@this, null, baseUrlPath, assembly, pathPrefix, configure);
+            => WithEmbeddedResources(@this, null, baseRoute, assembly, pathPrefix, configure);
 
         /// <summary>
         /// Creates an instance of <see cref="ResourceFileProvider"/>, uses it to initialize
@@ -115,7 +108,7 @@
         /// <typeparam name="TContainer">The type of the module container.</typeparam>
         /// <param name="this">The <typeparamref name="TContainer"/> on which this method is called.</param>
         /// <param name="name">The name.</param>
-        /// <param name="baseUrlPath">The base URL path of the module.</param>
+        /// <param name="baseRoute">The base route of the module.</param>
         /// <param name="assembly">The assembly where served files are contained as embedded resources.</param>
         /// <param name="pathPrefix">A string to prepend to provider-specific paths
         /// to form the name of a manifest resource in <paramref name="assembly"/>.</param>
@@ -130,21 +123,14 @@
         public static TContainer WithEmbeddedResources<TContainer>(
             this TContainer @this,
             string name,
-            string baseUrlPath,
+            string baseRoute,
             Assembly assembly,
             string pathPrefix,
             Action<FileModule> configure = null)
             where TContainer : class, IWebModuleContainer
         {
-<<<<<<< HEAD
-            var module = new FileModule(baseUrlPath, new ResourceFileProvider(assembly, pathPrefix));
-            return WithModule(@this, name, module, configure);
-=======
             var module = new FileModule(baseRoute, new ResourceFileProvider(assembly, pathPrefix));
-            configure?.Invoke(module);
-            @this.Modules.Add(module);
-            return @this;
->>>>>>> e063279b
+            return WithModule(@this, name, module, configure);
         }
         
         /// <summary>
@@ -168,7 +154,7 @@
             string zipFilePath,
             Action<FileModule> configure = null)
             where TContainer : class, IWebModuleContainer
-            => WithZipFile(@this, null, baseUrlPath, zipFilePath, configure);
+            => WithZipFile(@this, null, baseRoute, zipFilePath, configure);
 
         /// <summary>
         /// Creates an instance of <see cref="ZipFileProvider"/> using a file-system path, uses it to initialize
@@ -178,7 +164,7 @@
         /// <typeparam name="TContainer">The type of the module container.</typeparam>
         /// <param name="this">The <typeparamref name="TContainer"/> on which this method is called.</param>
         /// <param name="name">The name.</param>
-        /// <param name="baseUrlPath">The base URL path of the module.</param>
+        /// <param name="baseRoute">The base route of the module.</param>
         /// <param name="zipFilePath">The zip file-system path.</param>
         /// <param name="configure">A callback used to configure the module.</param>
         /// <returns><paramref name="this"/> with a <see cref="FileModule"/> added.</returns>
@@ -190,20 +176,13 @@
         public static TContainer WithZipFile<TContainer>(
             this TContainer @this,
             string name,
-            string baseUrlPath,
+            string baseRoute,
             string zipFilePath,
             Action<FileModule> configure = null)
             where TContainer : class, IWebModuleContainer
         {
-<<<<<<< HEAD
-            var module = new FileModule(baseUrlPath, new ZipFileProvider(zipFilePath));
-            return WithModule(@this, name, module, configure);
-=======
             var module = new FileModule(baseRoute, new ZipFileProvider(zipFilePath));
-            configure?.Invoke(module);
-            @this.Modules.Add(module);
-            return @this;
->>>>>>> e063279b
+            return WithModule(@this, name, module, configure);
         }
 
         /// <summary>
@@ -227,7 +206,7 @@
             Stream zipFileStream,
             Action<FileModule> configure = null)
             where TContainer : class, IWebModuleContainer
-            => WithZipFileStream(@this, null, baseUrlPath, zipFileStream, configure);
+            => WithZipFileStream(@this, null, baseRoute, zipFileStream, configure);
 
         /// <summary>
         /// Creates an instance of <see cref="ZipFileProvider"/> using a zip file as stream, uses it to initialize
@@ -237,7 +216,7 @@
         /// <typeparam name="TContainer">The type of the module container.</typeparam>
         /// <param name="this">The <typeparamref name="TContainer"/> on which this method is called.</param>
         /// <param name="name">The name.</param>
-        /// <param name="baseUrlPath">The base URL path of the module.</param>
+        /// <param name="baseRoute">The base route of the module.</param>
         /// <param name="zipFileStream">The zip file as stream.</param>
         /// <param name="configure">A callback used to configure the module.</param>
         /// <returns><paramref name="this"/> with a <see cref="FileModule"/> added.</returns>
@@ -249,20 +228,13 @@
         public static TContainer WithZipFileStream<TContainer>(
             this TContainer @this,
             string name,
-            string baseUrlPath,
+            string baseRoute,
             Stream zipFileStream,
             Action<FileModule> configure = null)
             where TContainer : class, IWebModuleContainer
         {
-<<<<<<< HEAD
-            var module = new FileModule(baseUrlPath, new ZipFileProvider(zipFileStream));
-            return WithModule(@this, name, module, configure);
-=======
             var module = new FileModule(baseRoute, new ZipFileProvider(zipFileStream));
-            configure?.Invoke(module);
-            @this.Modules.Add(module);
-            return @this;
->>>>>>> e063279b
+            return WithModule(@this, name, module, configure);
         }
     }
 }