﻿namespace Unosquare.Labs.EmbedIO
{
    using Constants;
    using Swan;
    using System;
    using System.Collections.Generic;
    using System.Collections.ObjectModel;
    using System.Linq;
    using System.Threading;
    using System.Reflection;
    using System.Threading.Tasks;
#if NET47
    using System.Net;
#else
    using Net;
#endif

    /// <summary>
    /// Represents our tiny web server used to handle requests
    /// </summary>
    public class WebServer
        : IDisposable
    {
        private readonly List<IWebModule> _modules = new List<IWebModule>(4);

        /// <summary>
        /// Initializes a new instance of the <see cref="WebServer"/> class.
        /// </summary>
        public WebServer()
            : this(new[] {"http://*/"})
        {
            // placeholder
        }

        /// <summary>
        /// Initializes a new instance of the <see cref="WebServer"/> class.
        /// </summary>
        /// <param name="port">The port.</param>
        /// <param name="strategy">The strategy.</param>
        public WebServer(int port, RoutingStrategy strategy = RoutingStrategy.Wildcard)
            : this(new[] {"http://*:" + port + "/"}, strategy)
        {
            // placeholder
        }

        /// <summary>
        /// Initializes a new instance of the <see cref="WebServer" /> class.
        /// </summary>
        /// <param name="urlPrefix">The URL prefix.</param>
        /// <param name="strategy">The strategy.</param>
        public WebServer(string urlPrefix, RoutingStrategy strategy = RoutingStrategy.Wildcard)
            : this(new[] {urlPrefix}, strategy)
        {
            // placeholder
        }

        /// <summary>
        /// Initializes a new instance of the <see cref="WebServer"/> class.
        /// NOTE: urlPrefix must be specified as something similar to: http://localhost:9696/
        /// Please notice the ending slash. -- It is important
        /// </summary>
        /// <param name="urlPrefixes">The URL prefix.</param>
        /// <param name="routingStrategy">The routing strategy</param>
        /// <exception cref="InvalidOperationException">The HTTP Listener is not supported in this OS</exception>
        /// <exception cref="ArgumentException">Argument urlPrefix must be specified</exception>
        public WebServer(string[] urlPrefixes, RoutingStrategy routingStrategy = RoutingStrategy.Wildcard)
        {
            if (HttpListener.IsSupported == false)
                throw new InvalidOperationException("The HTTP Listener is not supported in this OS");

            if (urlPrefixes == null || urlPrefixes.Length <= 0)
                throw new ArgumentException("At least 1 URL prefix in urlPrefixes must be specified");

            RoutingStrategy = routingStrategy;
            Listener = new HttpListener();

            foreach (var prefix in urlPrefixes)
            {
                var urlPrefix = new String(prefix?.ToCharArray());

                if (urlPrefix.EndsWith("/") == false) urlPrefix = urlPrefix + "/";
                urlPrefix = urlPrefix.ToLowerInvariant();

                Listener.Prefixes.Add(urlPrefix);
                $"Web server prefix '{urlPrefix}' added.".Info(nameof(WebServer));
            }

            "Finished Loading Web Server.".Info(nameof(WebServer));
        }

        /// <summary>
        /// HTTP Response delegate.
        /// </summary>
        /// <param name="context">The context.</param>
        public delegate void Response(HttpListenerContext context);

        /// <summary>
        /// The on method not allowed
        /// </summary>
        /// <value>
        /// The on method not allowed.
        /// </value>
        public Response OnMethodNotAllowed { get; set; }

        /// <summary>
        /// The on not found
        /// </summary>
        /// <value>
        /// The on not found.
        /// </value>
        public Response OnNotFound { get; set; }

        /// <summary>
        /// Gets the underlying HTTP listener.
        /// </summary>
        /// <value>
        /// The listener.
        /// </value>
        public HttpListener Listener { get; protected set; }

        /// <summary>
        /// Gets the URL Prefix for which the server is serving requests.
        /// </summary>
        /// <value>
        /// The URL prefix.
        /// </value>
        public HttpListenerPrefixCollection UrlPrefixes => Listener.Prefixes;

        /// <summary>
        /// Gets a list of registered modules
        /// </summary>
        /// <value>
        /// The modules.
        /// </value>
        public ReadOnlyCollection<IWebModule> Modules => _modules.AsReadOnly();

        /// <summary>
        /// Gets registered the ISessionModule.
        /// </summary>
        /// <value>
        /// The session module.
        /// </value>
        public ISessionWebModule SessionModule { get; protected set; }

        /// <summary>
        /// Gets the URL RoutingStrategy used in this instance.
        /// By default it is set to Wildcard, but Regex is the recommended value.
        /// </summary>
        public RoutingStrategy RoutingStrategy { get; protected set; }

        /// <summary>
        /// Static method to create webserver instance
        /// </summary>
        /// <param name="urlPrefix">The URL prefix.</param>
        /// <returns>The webserver instance.</returns>
        public static WebServer Create(string urlPrefix) => new WebServer(urlPrefix);

        /// <summary>
        /// Gets the module registered for the given type.
        /// Returns null if no module matches the given type.
        /// </summary>
        /// <typeparam name="T">The type of module</typeparam>
        /// <returns>Module registered for the given type</returns>
        public T Module<T>()
            where T : class, IWebModule
        {
            return Module(typeof(T)) as T;
        }

        /// <summary>
        /// Registers an instance of a web module. Only 1 instance per type is allowed.
        /// </summary>
        /// <param name="module">The module.</param>
        public void RegisterModule(IWebModule module)
        {
            if (module == null) return;
            var existingModule = Module(module.GetType());
            if (existingModule == null)
            {
                module.Server = this;
                _modules.Add(module);

                if (module is ISessionWebModule webModule)
                    SessionModule = webModule;
            }
            else
            {
                $"Failed to register module '{module.GetType()}' because a module with the same type already exists."
                    .Warn(nameof(WebServer));
            }
        }

        /// <summary>
        /// Unregisters the module identified by its type.
        /// </summary>
        /// <param name="moduleType">Type of the module.</param>
        public void UnregisterModule(Type moduleType)
        {
            var existingModule = Module(moduleType);

            if (existingModule == null)
            {
                $"Failed to unregister module '{moduleType}' because no module with that type has been previously registered."
                    .Warn(nameof(WebServer));
            }
            else
            {
                var module = Module(moduleType);
                _modules.Remove(module);

                if (module == SessionModule)
                    SessionModule = null;
            }
        }

        /// <summary>
        /// Looks for a path that matches the one provided by the context and can resolve a 405 error
        /// returns true if such path is found otherwise returns false
        /// </summary>
        /// <param name="map">The map</param>
        /// <param name="context"> The HttpListener context</param>
        /// <param name="module">The module</param>
        /// <param name="strat">The RoutingStrategy</param>
        /// <returns>A boolean</returns>
        public bool IsMethodNotAllowed(Map map, HttpListenerContext context, IWebModule module)
        {            
            switch (RoutingStrategy)
            {
                case RoutingStrategy.Wildcard:
                    var path = context.RequestWilcardPath(module.Handlers
                           .Where(k => k.Path.Contains("/" + ModuleMap.AnyPath))
                           .Select(s => s.Path.ToLowerInvariant())
                           .ToArray());

                    return module.Handlers.Exists(x =>
                        x.Path == path);
                case RoutingStrategy.Regex:
                    return module.Handlers.Exists(x =>
                           string.Equals(
                               x.Path, context.RequestPath(),
                               StringComparison.OrdinalIgnoreCase));
                default:
                    return module.Handlers.Exists(x =>
                     string.Equals(
                         x.Path, context.RequestPath(),
                         StringComparison.OrdinalIgnoreCase));
            }
        }

        /// <summary>
        /// Process HttpListener Request and returns true if it was handled
        /// </summary>
        /// <param name="context">The HttpListenerContext</param>
        /// <param name="ct">The cancellation token.</param>
        /// <returns>True if it was handled; otherwise, false</returns>
        public async Task<bool> ProcessRequest(HttpListenerContext context, CancellationToken ct)
        {
            var last = Modules.Last();
            // Iterate though the loaded modules to match up a request and possibly generate a response.
            foreach (var module in Modules)
            {
                // Establish the handler
                Map handler;

                // Only wildcard is process in web server, Regex is used inside WebAPI
                switch (RoutingStrategy)
                {
                    case RoutingStrategy.Wildcard:
                        handler = GetHandlerFromWildcardPath(context, module);
                        break;
                    case RoutingStrategy.Regex:
                        handler = GetHandlerFromRegexPath(context, module);
                        break;
                    default:
                        handler = GetHandlerFromPath(context, module);
                        break;
                }

                if (handler?.ResponseHandler == null && IsMethodNotAllowed(handler, context, module))
                {
                    await module.OnMethodNotAllowed(context);
                    return true;
                }

                if (handler?.ResponseHandler == null )
                {
                    continue;
                }

                // Establish the callback
                var callback = handler.ResponseHandler;

                try
                {
                    // Inject the Server property of the module via reflection if not already there. (mini IoC ;))
                    module.Server = module.Server ?? this;

                    // Log the module and handler to be called and invoke as a callback.
                    $"{module.Name}::{callback.GetMethodInfo().DeclaringType?.Name}.{callback.GetMethodInfo().Name}"
                        .Debug(nameof(WebServer));

                    // Execute the callback
                    var handleResult = await callback(context, ct);

                    $"Result: {handleResult}".Trace(nameof(WebServer));

                    // callbacks can instruct the server to stop bubbling the request through the rest of the modules by returning true;
                    if (handleResult)
                    {
                        return true;
                    }

                    if (module.Name != nameof(EmbedIO.Modules.FallbackModule) )
                    {
                        if ((handler.Path.Equals("*") && module.Equals(last)) || IsMethodNotAllowed(handler, context, module))
                        {
                            await module.OnMethodNotAllowed(context);
                            return true;
                        }
                    }
                }
                catch (Exception ex)
                {
                    // Handle exceptions by returning a 500 (Internal Server Error) 
                    if (context.Response.StatusCode != (int) System.Net.HttpStatusCode.Unauthorized)
                    {
                        var errorMessage = ex.ExceptionMessage($"Failing module name: {module.Name}");

                        // Log the exception message.
                        ex.Log(nameof(WebServer), $"Failing module name: {module.Name}");

                        // Send the response over with the corresponding status code.
                        await context.HtmlResponseAsync(
                            System.Net.WebUtility.HtmlEncode(string.Format(Responses.Response500HtmlFormat,
                                errorMessage, 
                                ex.StackTrace)),
                            System.Net.HttpStatusCode.InternalServerError,
                            ct);
                    }

                    // Finally set the handled flag to true and exit.
                    return true;
                }
            }

            return false;
        }

        /// <summary>
        /// Starts the listener and the registered modules
        /// </summary>
        /// <param name="ct">The cancellation token; when cancelled, the server cancels all pending requests and stops.</param>
        /// <returns>
        /// Returns the task that the HTTP listener is running inside of, so that it can be waited upon after it's been canceled.
        /// </returns>
        /// <exception cref="System.InvalidOperationException">The method was already called.</exception>
        /// <exception cref="System.OperationCanceledException">Cancellation was requested.</exception>
        /// <remarks>
        /// Both the server and client requests are queued separately on the thread pool,
        /// so it is safe to call <see cref="Task.Wait()" /> in a synchronous method.
        /// </remarks>
        public async Task RunAsync(CancellationToken ct = default(CancellationToken))
        {
            Listener.IgnoreWriteExceptions = true;
            Listener.Start();

            "Started HTTP Listener".Info(nameof(WebServer));

            // Disposing the web server will close the listener.
            while (Listener != null && Listener.IsListening && !ct.IsCancellationRequested)
            {
                try
                {
                    var clientSocket = await Listener.GetContextAsync().ConfigureAwait(false);
                    if (ct.IsCancellationRequested)
                        return;

                    // Spawn off each client task asynchronously
#pragma warning disable CS4014 // Because this call is not awaited, execution of the current method continues before the call is completed
                    HandleClientRequest(clientSocket, ct);
#pragma warning restore CS4014 // Because this call is not awaited, execution of the current method continues before the call is completed
                }
                catch (OperationCanceledException)
                {
                    // Forward cancellations out to the caller.
                    throw;
                }
                catch (ObjectDisposedException)
                {
                    // Ignore disposed Listener
                }
                catch (Exception ex)
                {
                    ex.Log(nameof(WebServer));
                }
            }
        }
        
        /// <summary>
        /// Performs application-defined tasks associated with freeing, releasing, or resetting unmanaged resources.
        /// </summary>
        public void Dispose()
        {
            Dispose(true);
            GC.SuppressFinalize(this);
        }

        /// <summary>
        /// Releases unmanaged and - optionally - managed resources.
        /// </summary>
        /// <param name="disposing"><c>true</c> to release both managed and unmanaged resources; <c>false</c> to release only unmanaged resources.</param>
        protected virtual void Dispose(bool disposing)
        {
            if (!disposing) return;

            // free managed resources
            if (Listener == null) return;

            try
            {
                (Listener as IDisposable).Dispose();
            }
            finally
            {
                Listener = null;
            }

            "Listener Closed.".Info(nameof(WebServer));
        }

        private static Map GetHandlerFromPath(HttpListenerContext context, IWebModule module)
        {
            return module.Handlers.FirstOrDefault(x =>
                string.Equals(
                    x.Path,
                    x.Path == ModuleMap.AnyPath ? ModuleMap.AnyPath : context.RequestPath(),
                    StringComparison.OrdinalIgnoreCase) &&
                x.Verb == (x.Verb == HttpVerbs.Any ? HttpVerbs.Any : context.RequestVerb()));
        }
<<<<<<< HEAD
        
=======

>>>>>>> 2f92a8f9
        private static Map GetHandlerFromRegexPath(HttpListenerContext context, IWebModule module)
        {
            return module.Handlers.FirstOrDefault(x =>
                (x.Path == ModuleMap.AnyPath || context.RequestRegexUrlParams(x.Path) != null) &&
                (x.Verb == HttpVerbs.Any || x.Verb == context.RequestVerb()));
        }

        private static Map GetHandlerFromWildcardPath(HttpListenerContext context, IWebModule module)
        {
            var path = context.RequestWilcardPath(module.Handlers
                .Where(k => k.Path.Contains("/" + ModuleMap.AnyPath))
                .Select(s => s.Path.ToLowerInvariant())
                .ToArray());

            return module.Handlers.FirstOrDefault(x =>
                (x.Path == ModuleMap.AnyPath || x.Path == path) &&
                (x.Verb == HttpVerbs.Any || x.Verb == context.RequestVerb()));
        }        

        /// <summary>
        /// Gets the module registered for the given type.
        /// Returns null if no module matches the given type.
        /// </summary>
        /// <param name="moduleType">Type of the module.</param>
        /// <returns>Web module registered for the given type</returns>
        private IWebModule Module(Type moduleType) => Modules.FirstOrDefault(m => m.GetType() == moduleType);

        /// <summary>
        /// Handles the client request.
        /// </summary>
        /// <param name="context">The context.</param>
        /// <param name="ct">The cancellation token.</param>
        /// <returns>A task that represents the asynchronous of client request</returns>
        private async Task HandleClientRequest(HttpListenerContext context, CancellationToken ct)
        {
            // start with an empty request ID
            var requestId = "(not set)";

            try
            {
                // Create a request endpoint string
                var requestEndpoint =
                    $"{context.Request?.RemoteEndPoint?.Address}:{context.Request?.RemoteEndPoint?.Port}";

                // Generate a random request ID. It's currently not important but could be useful in the future.
                requestId = string.Concat(DateTime.Now.Ticks.ToString(), requestEndpoint).GetHashCode().ToString("x2");

                // Log the request and its ID
                $"Start of Request {requestId} - Source {requestEndpoint} - {context.RequestVerb().ToString().ToUpperInvariant()}: {context.RequestPath()}"
                    .Debug(nameof(WebServer));

                var processResult = await ProcessRequest(context, ct);

                // Return a 404 (Not Found) response if no module/handler handled the response.
                if (processResult == false)
                {
                    "No module generated a response. Sending 404 - Not Found".Error();

                    if (OnNotFound != null)
                        OnNotFound(context);
                    else
                        await context.HtmlResponseAsync(Responses.Response404Html, System.Net.HttpStatusCode.NotFound, ct);
                }
            }
            catch (Exception ex)
            {
                ex.Log(nameof(WebServer), "Error handling request.");
            }
            finally
            {
                // Always close the response stream no matter what.
                context?.Response.OutputStream.Close();
                $"End of Request {requestId}".Debug(nameof(WebServer));
            }
        }
    }
}<|MERGE_RESOLUTION|>--- conflicted
+++ resolved
@@ -437,11 +437,7 @@
                     StringComparison.OrdinalIgnoreCase) &&
                 x.Verb == (x.Verb == HttpVerbs.Any ? HttpVerbs.Any : context.RequestVerb()));
         }
-<<<<<<< HEAD
-        
-=======
-
->>>>>>> 2f92a8f9
+
         private static Map GetHandlerFromRegexPath(HttpListenerContext context, IWebModule module)
         {
             return module.Handlers.FirstOrDefault(x =>
