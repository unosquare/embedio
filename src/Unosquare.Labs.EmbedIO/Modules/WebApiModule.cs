﻿namespace Unosquare.Labs.EmbedIO.Modules
{
    using Constants;
    using System.Text.RegularExpressions;
    using EmbedIO;
    using System;
    using System.Collections.Generic;
    using System.Linq;
    using System.Reflection;
    using System.Threading.Tasks;
    using Swan;
    using System.ComponentModel;
    using System.Linq.Expressions;

#if NET47
    using System.Net;
#else
    using Net;
#endif

    /// <summary>
    /// A delegate that handles certain action in a module given a path and a verb
    /// </summary>
    /// <param name="server">The server.</param>
    /// <param name="context">The context.</param>
    public delegate bool ResponseHandler(WebServer server, HttpListenerContext context);

    /// <summary>
    /// An async delegate that handles certain action in a module given a path and a verb
    /// </summary>
    /// <param name="server">The server.</param>
    /// <param name="context">The context.</param>
    public delegate Task<bool> AsyncResponseHandler(WebServer server, HttpListenerContext context);

    /// <summary>
    /// A very simple module to register class methods as handlers.
    /// Public instance methods that match the WebServerModule.ResponseHandler signature, and have the WebApi handler attribute
    /// will be used to respond to web server requests
    /// </summary>
    public class WebApiModule : WebModuleBase
    {
        #region Immutable Declarations

        private const string RegexRouteReplace = "(.*)";

        private readonly List<Type> _controllerTypes = new List<Type>();

        private readonly Dictionary<string, Dictionary<HttpVerbs, Tuple<Func<object>, MethodCache>>> _delegateMap
            =
            new Dictionary<string, Dictionary<HttpVerbs, Tuple<Func<object>, MethodCache>>>(
                Strings.StandardStringComparer);

        private static readonly Regex RouteParamRegex = new Regex(@"\{[^\/]*\}",
            RegexOptions.IgnoreCase | RegexOptions.Compiled);

        private static readonly Regex RouteOptionalParamRegex = new Regex(@"\{[^\/]*\?\}",
            RegexOptions.IgnoreCase | RegexOptions.Compiled);        

        #endregion

        /// <summary>
        /// Initializes a new instance of the <see cref="WebApiModule"/> class.
        /// </summary>
        public WebApiModule()
        {
            AddHandler(ModuleMap.AnyPath, HttpVerbs.Any, async (context, ct) =>
            {
                var verb = context.RequestVerb();
                var regExRouteParams = new Dictionary<string, object>();
                var path = Server.RoutingStrategy == RoutingStrategy.Wildcard
                    ? NormalizeWildcardPath(verb, context)
                    : NormalizeRegexPath(verb, context, regExRouteParams);

                // return a non-math if no handler hold the route
                if (path == null) return false;

                Dictionary<HttpVerbs, Tuple<Func<object>, MethodCache>> methods;
                Tuple<Func<object>, MethodCache> methodPair;

                // search the path and verb
                if (!_delegateMap.TryGetValue(path, out methods) || !methods.TryGetValue(verb, out methodPair))
                    throw new InvalidOperationException($"No method found for path {path} and verb {verb}.");

                var controller = methodPair.Item1();

                // ensure module does not return cached responses
                context.NoCache();

                // Log the handler to be use
                $"Handler: {methodPair.Item2.MethodInfo.DeclaringType?.FullName}.{methodPair.Item2.MethodInfo.Name}".Debug(nameof(WebApiModule));

                // Initially, only the server and context objects will be available
                var args = new object[methodPair.Item2.AdditionalParameters.Count + 2];
                args[0] = Server;
                args[1] = context;
                
                // Select the routing strategy
                switch (Server.RoutingStrategy)
                {
                    case RoutingStrategy.Regex:

                        // Parse the arguments to their intended type skipping the first two.
                        for (var i = 0; i < methodPair.Item2.AdditionalParameters.Count; i++)
                        {
                            var param = methodPair.Item2.AdditionalParameters[i];
                            if (regExRouteParams.ContainsKey(param.Info.Name))
                            {
                                var value = (string) regExRouteParams[param.Info.Name];
                                if (string.IsNullOrWhiteSpace(value))
                                    value = null; //ignore whitespace

                                //if the value is null, there's nothing to convert
                                if (value == null)
                                {
                                    //else we use the default value (null for nullable types)
                                    args[i + 2] = param.Default;
                                    continue;
                                }

                                //convert and add to arguments
                                args[i + 2] = param.Converter.ConvertFromString(value);
                            }
                            else
<<<<<<< HEAD
                            {
                                args[i + 2] = param.Default;
                            }
=======
                                args[i + 2] = param.Default;
>>>>>>> 94c8473d
                        }

                        // Now, check if the call is handled asynchronously.
                        if (methodPair.Item2.IsTask)
                        {
                            // Run the method asynchronously
                            return await methodPair.Item2.AsyncInvoke(controller, args);
                        }
                        
                        // If the handler is not asynchronous, simply call the method.
                        return methodPair.Item2.SyncInvoke(controller, args);
                    case RoutingStrategy.Wildcard:
                        if (methodPair.Item2.IsTask)
                        {
                            // Asynchronous handling of wildcard matching strategy
                            var method = methodPair.Item2.MethodInfo.CreateDelegate(typeof(AsyncResponseHandler), controller);

                            return await (Task<bool>) method.DynamicInvoke(args.ToArray());
                        }
                        else
                        {
                            // Regular handling of wildcard matching strategy
                            var method = methodPair.Item2.MethodInfo.CreateDelegate(typeof(ResponseHandler), controller);

                            return (bool) method.DynamicInvoke(args.ToArray());
                        }

                    default:
                        // Log the handler to be used
                        $"Routing strategy '{Server.RoutingStrategy}' is not supported by this module.".Warn(
                            nameof(WebApiModule));
                        return false;
                }
            });
        }

        /// <summary>
        /// Normalizes a path meant for Regex matching, extracts the route parameters, and returns the registered
        /// path in the internal delegate map.
        /// </summary>
        /// <param name="verb">The verb.</param>
        /// <param name="context">The context.</param>
        /// <param name="routeParams">The route parameters.</param>
        /// <returns>A string that represents the registered path in the internal delegate map</returns>
        private string NormalizeRegexPath(
            HttpVerbs verb, 
            HttpListenerContext context,
            Dictionary<string, object> routeParams)
        {
            var path = context.Request.Url.LocalPath;

            foreach (var route in _delegateMap.Keys)
            {
                var regex = new Regex(RouteParamRegex.Replace(route, RegexRouteReplace));
                var match = regex.Match(path);

                var pathParts = route.Split('/');

                if (!match.Success || !_delegateMap[route].Keys.Contains(verb))
                {
                    var optionalPath = RouteOptionalParamRegex.Replace(route, string.Empty);
                    var tempPath = path;

                    if (optionalPath.Last() == '/' && path.Last() != '/')
                    {
                        tempPath += "/";
                    }

                    if (optionalPath == tempPath)
                    {
                        foreach (var pathPart in pathParts.Where(x => x.StartsWith("{")))
                        {
                            routeParams.Add(
                                pathPart.Replace("{", string.Empty)
                                    .Replace("}", string.Empty)
                                    .Replace("?", string.Empty), null);
                        }

                        return route;
                    }

                    continue;
                }

                var i = 1; // match group index

                foreach (var pathPart in pathParts.Where(x => x.StartsWith("{")))
                {
                    routeParams.Add(
                        pathPart.Replace("{", string.Empty).Replace("}", string.Empty).Replace("?", string.Empty),
                        match.Groups[i++].Value);
                }

                return route;
            }

            return null;
        }

        /// <summary>
        /// Normalizes a URL request path meant for Wildcard matching and returns the registered
        /// path in the internal delegate map.
        /// </summary>
        /// <param name="verb">The verb.</param>
        /// <param name="context">The context.</param>
        /// <returns>A string that represents the registered path</returns>
        private string NormalizeWildcardPath(HttpVerbs verb, HttpListenerContext context)
        {
            var path = context.RequestPath();

            var wildcardPaths = _delegateMap.Keys
                .Where(k => k.Contains("/" + ModuleMap.AnyPath))
                .Select(s => s.ToLowerInvariant())
                .ToArray();

            var wildcardMatch = wildcardPaths.FirstOrDefault(p => // wildcard at the end
                path.StartsWith(p.Substring(0, p.Length - ModuleMap.AnyPath.Length))
                
                // wildcard in the middle so check both start/end
                || (path.StartsWith(p.Substring(0, p.IndexOf(ModuleMap.AnyPath, StringComparison.Ordinal)))
                    && path.EndsWith(p.Substring(p.IndexOf(ModuleMap.AnyPath, StringComparison.Ordinal) + 1))));

            if (string.IsNullOrWhiteSpace(wildcardMatch) == false)
                path = wildcardMatch;

            if (_delegateMap.ContainsKey(path) == false)
                return null;

            if (_delegateMap[path].ContainsKey(verb))
                return path;

            var originalPath = context.RequestPath();

            if (_delegateMap.ContainsKey(originalPath) &&
                _delegateMap[originalPath].ContainsKey(verb))
            {
                return originalPath;
            }

            return null;
        }

        /// <summary>
        /// Gets the name of this module.
        /// </summary>
        /// <value>
        /// The name.
        /// </value>
        public override string Name => "Web API Module";

        /// <summary>
        /// Gets the number of controller objects registered in this API
        /// </summary>
        public int ControllersCount => _controllerTypes.Count;

        /// <summary>
        /// Registers the controller.
        /// </summary>
        /// <typeparam name="T">The type of register controller</typeparam>
        /// <exception cref="System.ArgumentException">Controller types must be unique within the module</exception>
        public void RegisterController<T>()
            where T : WebApiController, new()
        {
            if (_controllerTypes.Contains(typeof(T)))
                throw new ArgumentException("Controller types must be unique within the module");

            RegisterController(typeof(T));
        }

        /// <summary>
        /// Registers the controller.
        /// </summary>
        /// <typeparam name="T">The type of register controller</typeparam>
        /// <param name="controllerFactory">The controller factory method</param>
        /// <exception cref="System.ArgumentException">Controller types must be unique within the module</exception>
        public void RegisterController<T>(Func<T> controllerFactory)
            where T : WebApiController
        {
            if (_controllerTypes.Contains(typeof(T)))
                throw new ArgumentException("Controller types must be unique within the module");

            RegisterController(typeof(T), controllerFactory);
        }

        /// <summary>
        /// Registers the controller.
        /// </summary>
        /// <param name="controllerType">Type of the controller.</param>
        public void RegisterController(Type controllerType)
        {
            Func<object> controllerFactory = () => Activator.CreateInstance(controllerType);
            RegisterController(controllerType, controllerFactory);
        }

        /// <summary>
        /// Registers the controller.
        /// </summary>
        /// <param name="controllerType">Type of the controller.</param>
        /// <param name="controllerFactory">The controller factory method.</param>
        public void RegisterController(Type controllerType, Func<object> controllerFactory)
        {
            var protoDelegate = new ResponseHandler((server, context) => true);
            var protoAsyncDelegate = new AsyncResponseHandler((server, context) => Task.FromResult(true));
            var methods = controllerType.GetMethods(BindingFlags.Instance | BindingFlags.Public)
                .Where(
                    m => (m.ReturnType == protoDelegate.GetMethodInfo().ReturnType
                          || m.ReturnType == protoAsyncDelegate.GetMethodInfo().ReturnType)
                         && m.GetParameters()
                             .Select(pi => pi.ParameterType)
                             .Take(2)
                             .SequenceEqual(protoDelegate.GetMethodInfo().GetParameters()
                                 .Select(pi => pi.ParameterType)));

            foreach (var method in methods)
            {
                var attribute =
                    method.GetCustomAttributes(typeof(WebApiHandlerAttribute), true).FirstOrDefault() as
                        WebApiHandlerAttribute;
                if (attribute == null) continue;

                foreach (var path in attribute.Paths)
                {
                    if (_delegateMap.ContainsKey(path) == false)
                    {
                        _delegateMap.Add(path, new Dictionary<HttpVerbs, Tuple<Func<object>, MethodCache>>()); // add
                    }

                    var delegatePair = new Tuple<Func<object>, MethodCache>(controllerFactory, new MethodCache(method));

                    if (_delegateMap[path].ContainsKey(attribute.Verb))
                        _delegateMap[path][attribute.Verb] = delegatePair; // update
                    else
                        _delegateMap[path].Add(attribute.Verb, delegatePair); // add
                }
            }

            _controllerTypes.Add(controllerType);
        }
    }

    /// <summary>
    /// Decorate methods within controllers with this attribute in order to make them callable from the Web API Module
    /// Method Must match the WebServerModule.
    /// </summary>
    [AttributeUsage(AttributeTargets.Method)]
    public class WebApiHandlerAttribute : Attribute
    {
        /// <summary>
        /// Initializes a new instance of the <see cref="WebApiHandlerAttribute"/> class.
        /// </summary>
        /// <param name="verb">The verb.</param>
        /// <param name="paths">The paths.</param>
        /// <exception cref="System.ArgumentException">The argument 'paths' must be specified.</exception>
        public WebApiHandlerAttribute(HttpVerbs verb, string[] paths)
        {
            if (paths == null || paths.Length == 0)
                throw new ArgumentException("The argument 'paths' must be specified.");

            Verb = verb;
            Paths = paths;
        }

        /// <summary>
        /// Initializes a new instance of the <see cref="WebApiHandlerAttribute"/> class.
        /// </summary>
        /// <param name="verb">The verb.</param>
        /// <param name="path">The path.</param>
        /// <exception cref="System.ArgumentException">The argument 'path' must be specified.</exception>
        public WebApiHandlerAttribute(HttpVerbs verb, string path)
        {
            if (string.IsNullOrWhiteSpace(path))
                throw new ArgumentException("The argument 'path' must be specified.");

            Verb = verb;
            Paths = new[] {path};
        }

        /// <summary>
        /// Gets or sets the verb.
        /// </summary>
        /// <value>
        /// The verb.
        /// </value>
        public HttpVerbs Verb { get; protected set; }

        /// <summary>
        /// Gets or sets the paths.
        /// </summary>
        /// <value>
        /// The paths.
        /// </value>
        public string[] Paths { get; protected set; }
    }

    /// <summary>
    /// Inherit from this class and define your own Web API methods
    /// You must RegisterController in the Web API Module to make it active
    /// </summary>
    public abstract class WebApiController
    {
    }

    internal class MethodCache
    {
        public delegate Task<bool> AsyncDelegate(object instance, object[] arguments);
        public delegate bool SyncDelegate(object instance, object[] arguments);

        public MethodCache(MethodInfo methodInfo)
        {
            MethodInfo = methodInfo;
            IsTask = methodInfo.ReturnType == typeof(Task<bool>);
            AdditionalParameters = methodInfo.GetParameters().Skip(2).Select(x => new AddtionalParameterInfo(x))
                .ToList();

            var invokeDelegate = BuildDelegate(methodInfo, IsTask);
            if (IsTask)
                AsyncInvoke = (AsyncDelegate) invokeDelegate;
            else
                SyncInvoke = (SyncDelegate) invokeDelegate;
        }

        public MethodInfo MethodInfo { get; }
        public bool IsTask { get; }
        public List<AddtionalParameterInfo> AdditionalParameters { get; }

        public AsyncDelegate AsyncInvoke { get; }
        public SyncDelegate SyncInvoke { get; }

        private static Delegate BuildDelegate(MethodInfo methodInfo, bool isAsync)
        {
            var instanceExpression = Expression.Parameter(typeof(object), "instance");
            var argumentsExpression = Expression.Parameter(typeof(object[]), "arguments");
            var argumentExpressions = new List<Expression>();
            var parameterInfos = methodInfo.GetParameters();

            for (var i = 0; i < parameterInfos.Length; ++i)
            {
                var parameterInfo = parameterInfos[i];
                argumentExpressions.Add(Expression.Convert(
                    Expression.ArrayIndex(argumentsExpression, Expression.Constant(i)), parameterInfo.ParameterType));
            }

            var callExpression = Expression.Call(Expression.Convert(instanceExpression, methodInfo.ReflectedType),
                methodInfo, argumentExpressions);

            if (isAsync)
                return
                    Expression.Lambda<AsyncDelegate>(Expression.Convert(callExpression, typeof(Task<bool>)),
                        instanceExpression, argumentsExpression).Compile();

            return Expression.Lambda<SyncDelegate>(Expression.Convert(callExpression, typeof(bool)),
                instanceExpression, argumentsExpression).Compile();
        }
    }

    internal class AddtionalParameterInfo
    {
        public AddtionalParameterInfo(ParameterInfo parameterInfo)
        {
            Info = parameterInfo;
            Converter = TypeDescriptor.GetConverter(parameterInfo.ParameterType);

            if (parameterInfo.ParameterType.IsValueType)
                Default = Activator.CreateInstance(parameterInfo.ParameterType);
        }

        public object Default { get; }
        public ParameterInfo Info { get; }
        public TypeConverter Converter { get; }
    }
}<|MERGE_RESOLUTION|>--- conflicted
+++ resolved
@@ -9,9 +9,6 @@
     using System.Reflection;
     using System.Threading.Tasks;
     using Swan;
-    using System.ComponentModel;
-    using System.Linq.Expressions;
-
 #if NET47
     using System.Net;
 #else
@@ -23,6 +20,7 @@
     /// </summary>
     /// <param name="server">The server.</param>
     /// <param name="context">The context.</param>
+    /// <returns><b>true</b> if the response was completed, otherwise <b>false</b></returns>
     public delegate bool ResponseHandler(WebServer server, HttpListenerContext context);
 
     /// <summary>
@@ -30,6 +28,7 @@
     /// </summary>
     /// <param name="server">The server.</param>
     /// <param name="context">The context.</param>
+    /// <returns>A task with <b>true</b> if the response was completed, otherwise <b>false</b></returns>
     public delegate Task<bool> AsyncResponseHandler(WebServer server, HttpListenerContext context);
 
     /// <summary>
@@ -40,6 +39,12 @@
     public class WebApiModule : WebModuleBase
     {
         #region Immutable Declarations
+        
+        private static readonly Regex RouteParamRegex = new Regex(@"\{[^\/]*\}",
+            RegexOptions.IgnoreCase | RegexOptions.Compiled);
+
+        private static readonly Regex RouteOptionalParamRegex = new Regex(@"\{[^\/]*\?\}",
+            RegexOptions.IgnoreCase | RegexOptions.Compiled);
 
         private const string RegexRouteReplace = "(.*)";
 
@@ -48,13 +53,7 @@
         private readonly Dictionary<string, Dictionary<HttpVerbs, Tuple<Func<object>, MethodCache>>> _delegateMap
             =
             new Dictionary<string, Dictionary<HttpVerbs, Tuple<Func<object>, MethodCache>>>(
-                Strings.StandardStringComparer);
-
-        private static readonly Regex RouteParamRegex = new Regex(@"\{[^\/]*\}",
-            RegexOptions.IgnoreCase | RegexOptions.Compiled);
-
-        private static readonly Regex RouteOptionalParamRegex = new Regex(@"\{[^\/]*\?\}",
-            RegexOptions.IgnoreCase | RegexOptions.Compiled);        
+                Strings.StandardStringComparer);      
 
         #endregion
 
@@ -106,28 +105,25 @@
                             if (regExRouteParams.ContainsKey(param.Info.Name))
                             {
                                 var value = (string) regExRouteParams[param.Info.Name];
+
                                 if (string.IsNullOrWhiteSpace(value))
-                                    value = null; //ignore whitespace
-
-                                //if the value is null, there's nothing to convert
+                                    value = null; // ignore whitespace
+
+                                // if the value is null, there's nothing to convert
                                 if (value == null)
                                 {
-                                    //else we use the default value (null for nullable types)
+                                    // else we use the default value (null for nullable types)
                                     args[i + 2] = param.Default;
                                     continue;
                                 }
 
-                                //convert and add to arguments
+                                // convert and add to arguments
                                 args[i + 2] = param.Converter.ConvertFromString(value);
                             }
                             else
-<<<<<<< HEAD
                             {
                                 args[i + 2] = param.Default;
                             }
-=======
-                                args[i + 2] = param.Default;
->>>>>>> 94c8473d
                         }
 
                         // Now, check if the call is handled asynchronously.
@@ -165,112 +161,6 @@
         }
 
         /// <summary>
-        /// Normalizes a path meant for Regex matching, extracts the route parameters, and returns the registered
-        /// path in the internal delegate map.
-        /// </summary>
-        /// <param name="verb">The verb.</param>
-        /// <param name="context">The context.</param>
-        /// <param name="routeParams">The route parameters.</param>
-        /// <returns>A string that represents the registered path in the internal delegate map</returns>
-        private string NormalizeRegexPath(
-            HttpVerbs verb, 
-            HttpListenerContext context,
-            Dictionary<string, object> routeParams)
-        {
-            var path = context.Request.Url.LocalPath;
-
-            foreach (var route in _delegateMap.Keys)
-            {
-                var regex = new Regex(RouteParamRegex.Replace(route, RegexRouteReplace));
-                var match = regex.Match(path);
-
-                var pathParts = route.Split('/');
-
-                if (!match.Success || !_delegateMap[route].Keys.Contains(verb))
-                {
-                    var optionalPath = RouteOptionalParamRegex.Replace(route, string.Empty);
-                    var tempPath = path;
-
-                    if (optionalPath.Last() == '/' && path.Last() != '/')
-                    {
-                        tempPath += "/";
-                    }
-
-                    if (optionalPath == tempPath)
-                    {
-                        foreach (var pathPart in pathParts.Where(x => x.StartsWith("{")))
-                        {
-                            routeParams.Add(
-                                pathPart.Replace("{", string.Empty)
-                                    .Replace("}", string.Empty)
-                                    .Replace("?", string.Empty), null);
-                        }
-
-                        return route;
-                    }
-
-                    continue;
-                }
-
-                var i = 1; // match group index
-
-                foreach (var pathPart in pathParts.Where(x => x.StartsWith("{")))
-                {
-                    routeParams.Add(
-                        pathPart.Replace("{", string.Empty).Replace("}", string.Empty).Replace("?", string.Empty),
-                        match.Groups[i++].Value);
-                }
-
-                return route;
-            }
-
-            return null;
-        }
-
-        /// <summary>
-        /// Normalizes a URL request path meant for Wildcard matching and returns the registered
-        /// path in the internal delegate map.
-        /// </summary>
-        /// <param name="verb">The verb.</param>
-        /// <param name="context">The context.</param>
-        /// <returns>A string that represents the registered path</returns>
-        private string NormalizeWildcardPath(HttpVerbs verb, HttpListenerContext context)
-        {
-            var path = context.RequestPath();
-
-            var wildcardPaths = _delegateMap.Keys
-                .Where(k => k.Contains("/" + ModuleMap.AnyPath))
-                .Select(s => s.ToLowerInvariant())
-                .ToArray();
-
-            var wildcardMatch = wildcardPaths.FirstOrDefault(p => // wildcard at the end
-                path.StartsWith(p.Substring(0, p.Length - ModuleMap.AnyPath.Length))
-                
-                // wildcard in the middle so check both start/end
-                || (path.StartsWith(p.Substring(0, p.IndexOf(ModuleMap.AnyPath, StringComparison.Ordinal)))
-                    && path.EndsWith(p.Substring(p.IndexOf(ModuleMap.AnyPath, StringComparison.Ordinal) + 1))));
-
-            if (string.IsNullOrWhiteSpace(wildcardMatch) == false)
-                path = wildcardMatch;
-
-            if (_delegateMap.ContainsKey(path) == false)
-                return null;
-
-            if (_delegateMap[path].ContainsKey(verb))
-                return path;
-
-            var originalPath = context.RequestPath();
-
-            if (_delegateMap.ContainsKey(originalPath) &&
-                _delegateMap[originalPath].ContainsKey(verb))
-            {
-                return originalPath;
-            }
-
-            return null;
-        }
-
-        /// <summary>
         /// Gets the name of this module.
         /// </summary>
         /// <value>
@@ -366,6 +256,112 @@
 
             _controllerTypes.Add(controllerType);
         }
+
+        /// <summary>
+        /// Normalizes a path meant for Regex matching, extracts the route parameters, and returns the registered
+        /// path in the internal delegate map.
+        /// </summary>
+        /// <param name="verb">The verb.</param>
+        /// <param name="context">The context.</param>
+        /// <param name="routeParams">The route parameters.</param>
+        /// <returns>A string that represents the registered path in the internal delegate map</returns>
+        private string NormalizeRegexPath(
+            HttpVerbs verb,
+            HttpListenerContext context,
+            Dictionary<string, object> routeParams)
+        {
+            var path = context.Request.Url.LocalPath;
+
+            foreach (var route in _delegateMap.Keys)
+            {
+                var regex = new Regex(RouteParamRegex.Replace(route, RegexRouteReplace));
+                var match = regex.Match(path);
+
+                var pathParts = route.Split('/');
+
+                if (!match.Success || !_delegateMap[route].Keys.Contains(verb))
+                {
+                    var optionalPath = RouteOptionalParamRegex.Replace(route, string.Empty);
+                    var tempPath = path;
+
+                    if (optionalPath.Last() == '/' && path.Last() != '/')
+                    {
+                        tempPath += "/";
+                    }
+
+                    if (optionalPath == tempPath)
+                    {
+                        foreach (var pathPart in pathParts.Where(x => x.StartsWith("{")))
+                        {
+                            routeParams.Add(
+                                pathPart.Replace("{", string.Empty)
+                                    .Replace("}", string.Empty)
+                                    .Replace("?", string.Empty), null);
+                        }
+
+                        return route;
+                    }
+
+                    continue;
+                }
+
+                var i = 1; // match group index
+
+                foreach (var pathPart in pathParts.Where(x => x.StartsWith("{")))
+                {
+                    routeParams.Add(
+                        pathPart.Replace("{", string.Empty).Replace("}", string.Empty).Replace("?", string.Empty),
+                        match.Groups[i++].Value);
+                }
+
+                return route;
+            }
+
+            return null;
+        }
+
+        /// <summary>
+        /// Normalizes a URL request path meant for Wildcard matching and returns the registered
+        /// path in the internal delegate map.
+        /// </summary>
+        /// <param name="verb">The verb.</param>
+        /// <param name="context">The context.</param>
+        /// <returns>A string that represents the registered path</returns>
+        private string NormalizeWildcardPath(HttpVerbs verb, HttpListenerContext context)
+        {
+            var path = context.RequestPath();
+
+            var wildcardPaths = _delegateMap.Keys
+                .Where(k => k.Contains("/" + ModuleMap.AnyPath))
+                .Select(s => s.ToLowerInvariant())
+                .ToArray();
+
+            var wildcardMatch = wildcardPaths.FirstOrDefault(p => // wildcard at the end
+                path.StartsWith(p.Substring(0, p.Length - ModuleMap.AnyPath.Length))
+
+                // wildcard in the middle so check both start/end
+                || (path.StartsWith(p.Substring(0, p.IndexOf(ModuleMap.AnyPath, StringComparison.Ordinal)))
+                    && path.EndsWith(p.Substring(p.IndexOf(ModuleMap.AnyPath, StringComparison.Ordinal) + 1))));
+
+            if (string.IsNullOrWhiteSpace(wildcardMatch) == false)
+                path = wildcardMatch;
+
+            if (_delegateMap.ContainsKey(path) == false)
+                return null;
+
+            if (_delegateMap[path].ContainsKey(verb))
+                return path;
+
+            var originalPath = context.RequestPath();
+
+            if (_delegateMap.ContainsKey(originalPath) &&
+                _delegateMap[originalPath].ContainsKey(verb))
+            {
+                return originalPath;
+            }
+
+            return null;
+        }
     }
 
     /// <summary>
@@ -429,73 +425,4 @@
     public abstract class WebApiController
     {
     }
-
-    internal class MethodCache
-    {
-        public delegate Task<bool> AsyncDelegate(object instance, object[] arguments);
-        public delegate bool SyncDelegate(object instance, object[] arguments);
-
-        public MethodCache(MethodInfo methodInfo)
-        {
-            MethodInfo = methodInfo;
-            IsTask = methodInfo.ReturnType == typeof(Task<bool>);
-            AdditionalParameters = methodInfo.GetParameters().Skip(2).Select(x => new AddtionalParameterInfo(x))
-                .ToList();
-
-            var invokeDelegate = BuildDelegate(methodInfo, IsTask);
-            if (IsTask)
-                AsyncInvoke = (AsyncDelegate) invokeDelegate;
-            else
-                SyncInvoke = (SyncDelegate) invokeDelegate;
-        }
-
-        public MethodInfo MethodInfo { get; }
-        public bool IsTask { get; }
-        public List<AddtionalParameterInfo> AdditionalParameters { get; }
-
-        public AsyncDelegate AsyncInvoke { get; }
-        public SyncDelegate SyncInvoke { get; }
-
-        private static Delegate BuildDelegate(MethodInfo methodInfo, bool isAsync)
-        {
-            var instanceExpression = Expression.Parameter(typeof(object), "instance");
-            var argumentsExpression = Expression.Parameter(typeof(object[]), "arguments");
-            var argumentExpressions = new List<Expression>();
-            var parameterInfos = methodInfo.GetParameters();
-
-            for (var i = 0; i < parameterInfos.Length; ++i)
-            {
-                var parameterInfo = parameterInfos[i];
-                argumentExpressions.Add(Expression.Convert(
-                    Expression.ArrayIndex(argumentsExpression, Expression.Constant(i)), parameterInfo.ParameterType));
-            }
-
-            var callExpression = Expression.Call(Expression.Convert(instanceExpression, methodInfo.ReflectedType),
-                methodInfo, argumentExpressions);
-
-            if (isAsync)
-                return
-                    Expression.Lambda<AsyncDelegate>(Expression.Convert(callExpression, typeof(Task<bool>)),
-                        instanceExpression, argumentsExpression).Compile();
-
-            return Expression.Lambda<SyncDelegate>(Expression.Convert(callExpression, typeof(bool)),
-                instanceExpression, argumentsExpression).Compile();
-        }
-    }
-
-    internal class AddtionalParameterInfo
-    {
-        public AddtionalParameterInfo(ParameterInfo parameterInfo)
-        {
-            Info = parameterInfo;
-            Converter = TypeDescriptor.GetConverter(parameterInfo.ParameterType);
-
-            if (parameterInfo.ParameterType.IsValueType)
-                Default = Activator.CreateInstance(parameterInfo.ParameterType);
-        }
-
-        public object Default { get; }
-        public ParameterInfo Info { get; }
-        public TypeConverter Converter { get; }
-    }
 }