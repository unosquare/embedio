--- conflicted
+++ resolved
@@ -59,11 +59,7 @@
             AddHandler(
                 ModuleMap.AnyPath, 
                 verb, 
-<<<<<<< HEAD
-                (context, ct) => context.FileResponseAsync(file, contentType, cancellationToken: ct));
-=======
                 (context, ct) => context.FileResponseAsync(file, contentType, true, ct));
->>>>>>> d992e425
         }
 
         /// <inheritdoc />
