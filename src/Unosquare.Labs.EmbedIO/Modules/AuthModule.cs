--- conflicted
+++ resolved
@@ -6,10 +6,6 @@
 	using System.Text;
 	using System.Threading.Tasks;
     using System.Collections.Generic;
-<<<<<<< HEAD
-=======
-    using System.Text;
->>>>>>> b52e9a09
 #if NET47
     using System.Net;
 #else
